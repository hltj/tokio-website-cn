---
baseurl: "https://tokio-cn.github.io"
title: "Tokio——Rust 编程语言的异步运行时。"
languageCode: "zh-cn"
canonifyURLs: "true"
googleAnalytics: "UA-122396021-1"

menu:
  docs:
    - identifier: "getting_started"
      name: "入门"
      weight: 1000
    - identifier: "futures"
<<<<<<< HEAD
      name: "使用 future"
      weight: 2000
    - identifier: "io"
      name: "使用 Tokio 的 I/O"
      weight: 3000
    - identifier: "going_deeper"
      name: "深入"
      weight: 7000
    - identifier: "internals"
      name: "Tokio 内部原理"
=======
      name: "[0.1] Working with futures"
      weight: 2000
    - identifier: "io"
      name: "[0.1] I/O with Tokio"
      weight: 3000
    - identifier: "going_deeper"
      name: "[0.1] Going deeper"
      weight: 7000
    - identifier: "internals"
      name: "[0.1] Tokio internals"
>>>>>>> e1c7eb02
      weight: 8000
    - identifier: "reference"
      name: "API 文档"
      url: "https://docs.rs/tokio"
      weight: 9000


params:
  tokioDocsURL: "https://docs.rs/tokio/0.1/tokio"
  tokioExecutorDocsURL: "https://docs.rs/tokio-executor/0.1/tokio_executor"
  tokioIoDocsURL: "https://docs.rs/tokio-io/0.1/tokio_io"
  tokioCodecDocsURL: "https://docs.rs/tokio-codec/0.1/tokio_codec"
  tokioReactorDocsURL: "https://tokio-rs.github.io/tokio/tokio_reactor/"
  tokioTimerDocsURL: "https://docs.rs/tokio-timer/0.2"
  futuresDocsURL: "https://docs.rs/futures/0.1/futures"
  mioDocsURL: "https://docs.rs/mio/*/mio"
  coreDocsURL: "https://docs.rs/tokio-core/0.1/tokio_core"
  protoDocsURL: "https://tokio-rs.github.io/tokio-proto/tokio_proto"
  serviceDocsURL: "https://tokio-rs.github.io/tokio-service/tokio_service"
  bytesDocsURL: "https://docs.rs/bytes/0.4/bytes"<|MERGE_RESOLUTION|>--- conflicted
+++ resolved
@@ -11,29 +11,16 @@
       name: "入门"
       weight: 1000
     - identifier: "futures"
-<<<<<<< HEAD
-      name: "使用 future"
+      name: "[0.1] 使用 future"
       weight: 2000
     - identifier: "io"
-      name: "使用 Tokio 的 I/O"
+      name: "[0.1] 使用 Tokio 的 I/O"
       weight: 3000
     - identifier: "going_deeper"
-      name: "深入"
+      name: "[0.1] 深入"
       weight: 7000
     - identifier: "internals"
-      name: "Tokio 内部原理"
-=======
-      name: "[0.1] Working with futures"
-      weight: 2000
-    - identifier: "io"
-      name: "[0.1] I/O with Tokio"
-      weight: 3000
-    - identifier: "going_deeper"
-      name: "[0.1] Going deeper"
-      weight: 7000
-    - identifier: "internals"
-      name: "[0.1] Tokio internals"
->>>>>>> e1c7eb02
+      name: "[0.1] Tokio 内部原理"
       weight: 8000
     - identifier: "reference"
       name: "API 文档"
