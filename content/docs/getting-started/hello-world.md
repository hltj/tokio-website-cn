--- conflicted
+++ resolved
@@ -38,11 +38,7 @@
 # fn main() {}
 ```
 
-<<<<<<< HEAD
-## [编写服务器](#writing) {#writing}
-=======
-# Writing the server
->>>>>>> 354e7993
+# 编写服务器
 
 第一步是将 `TcpListener` 绑定到本地端口。我们使用
 Tokio 提供的 `TcpListener` 实现。
@@ -107,11 +103,7 @@
 
 我们稍后会深入探讨这些 future 与 stream。
 
-<<<<<<< HEAD
-## [产生任务](#spawning) {#spawning}
-=======
-# Spawning the task
->>>>>>> 354e7993
+# 产生任务
 
 执行子负责调度异步任务，使其<!--
 -->完成。有很多执行子的实现可供选择，每个都有<!--
@@ -148,11 +140,7 @@
 
 接下来，我们会处理入站套接字。
 
-<<<<<<< HEAD
-## [写数据](#writing-data) {#writing-data}
-=======
-# Writing Data
->>>>>>> 354e7993
+# 写数据
 
 我们的目标是对每个已接受的套接字写入 `"hello world\n"`。我们会这样做：<!--
 -->通过定义一个新的异步任务来执行写操作，并在<!--
@@ -208,11 +196,7 @@
 
 可以在[这里][full-code]找到完整的示例
 
-<<<<<<< HEAD
-## [下一步](#next-steps) {#next-steps}
-=======
-# Next steps
->>>>>>> 354e7993
+## 下一步
 
 我们这里只是对 Tokio 及其异步模型小试牛刀。本指南的下一页<!--
 -->会开始深入探讨 Tokio 运行时模型。
