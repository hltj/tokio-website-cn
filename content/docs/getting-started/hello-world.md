--- conflicted
+++ resolved
@@ -12,16 +12,10 @@
 -->在于，这个程序在创建流或者<!--
 -->将“hello, world!”消息写入到流中的时候不会阻塞程序执行。
 
-<<<<<<< HEAD
-在开始之前，你应该对 TCP 流的工作原理有最基本的了解。
-了解 Rust 的[标准库实现](https://doc.rust-lang.org/std/net/struct.TcpStream.html)<!--
+在开始之前，你应该对 TCP 流的工作原理有最基本的了解<!--
+-->。了解 Rust 的[标准库<!--
+-->实现](https://doc.rust-lang.org/std/net/struct.TcpStream.html)<!--
 -->也很有帮助。
-=======
-Before we begin you should have a very basic understanding of how TCP streams
-work. Having an understanding of Rust’s [standard library
-implementation](https://doc.rust-lang.org/std/net/struct.TcpStream.html) is also
-helpful.
->>>>>>> e1c7eb02
 
 我们开始吧。
 
@@ -39,16 +33,12 @@
 tokio = { version = "0.2", features = ["full"] }
 ```
 
-<<<<<<< HEAD
-还有 `main.rs` 中的 crate 与类型：
-=======
 Tokio requires specifying the requested components using feature flags. This
 allows the user to only include what is needed to run the application, resulting
 in smaller binaries. For getting started, we depend on `full`, which includes
 all components.
 
 Next, add the following to `main.rs`:
->>>>>>> e1c7eb02
 
 ```rust
 # #![deny(deprecated)]
@@ -64,16 +54,9 @@
 }
 ```
 
-<<<<<<< HEAD
 这里我们使用 Tokio 自己的 [`io`] 与 [`net`] 模块。这俩模块提供与
 `std` 中相应模块几乎相同的网络与 I/O 操作的抽象，
-只有很小的差异：所有操作都是异步执行的。
-
-# 创建流
-=======
-Here we use Tokio's own [`io`] and [`net`] modules. These modules provide the same
-abstractions over networking and I/O-operations as the corresponding modules in
-`std` with a difference: all actions are performed asynchronously.
+只有一点差异：所有操作都是异步执行的。
 
 Next is the Tokio application entry point. This is an `async` main function
 annotated with `#[tokio::main]`. This is the function that first runs when the
@@ -81,7 +64,6 @@
 where the runtime (all the infrastructure needed to power Tokio) is started.
 
 # Creating the TCP stream
->>>>>>> e1c7eb02
 
 第一步是创建 `TcpStream`。我们使用 Tokio 提供的 `TcpStream`
 实现。
@@ -90,75 +72,6 @@
 # #![deny(deprecated)]
 #
 # use tokio::net::TcpStream;
-<<<<<<< HEAD
-fn main() {
-    // 解析我们即将交互的任何服务器的地址
-    let addr = "127.0.0.1:6142".parse().unwrap();
-    let client = TcpStream::connect(&addr);
-
-    // 后续片段写到这里……
-}
-```
-
-接下来，我们会向 `client` `TcpStream` 中添加一些内容。这个异步任务现在创建了<!--
--->流，一旦创建完成就会产生（yield）之以进行后续处理。
-
-```rust
-# #![deny(deprecated)]
-# extern crate tokio;
-#
-# use tokio::net::TcpStream;
-# use tokio::prelude::*;
-# fn main() {
-# let addr = "127.0.0.1:6142".parse().unwrap();
-let client = TcpStream::connect(&addr).and_then(|stream| {
-    println!("created stream");
-
-    // 这里处理 stream。
-
-    Ok(())
-})
-.map_err(|err| {
-    // 所有任务必须具有 `()` 类型的 `Error`。这会强制进行
-    // 错误处理，并且有助于避免静默故障。
-    //
-    // 在本例中，只是将错误记录到 STDOUT（标准输出）。
-    println!("connection error = {:?}", err);
-});
-# }
-```
-
-调用 `TcpStream::connect` 会返回一个已创建的 TCP 流的 [`Future`]。
-我们会在指南的后续部分学习更多关于 [`Futures`] 的内容，不过现在你可以将
-[`Stream`] 作为表示将来终究会发生的事物的值<!--
--->（在本例中会创建流）。这意味着 `TcpStream::connect`  不会<!--
--->等待流创建后再返回。而是立即返回<!--
--->一个表示创建 TCP 流这项工作的值。当这项工作
-_实际_ 执行时，我们会在下文看到。
-
-上述 `and_then` 方法会在流创建后产生该流。`and_then` 是<!--
--->定义了如何处理异步作业的组合子函数的一个示例。
-
-每个组合子函数都获得必要状态的所有权以及用<!--
--->以执行的回调，并返回一个新的有附加“步骤”顺次排入的 `Future`<!--
--->。`Future` 是表示会在未来的某个时刻完成的<!--
--->某些计算的值。
-
-值得重申的是返回的那些 future 都是惰性的，也就是说，在调用该组合子时不执行任何操作<!--
--->。相反，一旦所有异步步骤都已顺次排入，
-最终的 `Future`（代表整个任务）就会“产生”（即运行）。这是<!--
--->之前定义的作业开始运行的时候。换句话说，到目前为止我们编写的代码<!--
--->实际上并没有创建 TCP 流。
-
-我们稍后会更深入地探讨这些 future（以及 stream 与 sink 的相关概念）<!--
--->。
-
-同样重要需要注意的是，我们已经在可以真正运行 future 之前调用了 `map_err` 将<!--
--->可以遇到的任何错误都转换成了 `()`。这确保我们已<!--
--->知悉错误的可能。
-
-接下来，我们会处理该流。
-=======
 #[tokio::main]
 async fn main() {
     // Connect to port 6142 on localhost
@@ -175,58 +88,15 @@
 `.await` call does **not** block the current thread.
 
 Next, we do work with the TCP stream.
->>>>>>> e1c7eb02
 
 # 写数据
 
 我们的目标是将 `"hello world\n"` 写入到流中。
 
-<<<<<<< HEAD
-回到 `TcpStream::connect(addr).and_then` 块：
-
-```rust
-=======
 ```rust,no_run
->>>>>>> e1c7eb02
 # #![deny(deprecated)]
 #
 # use tokio::net::TcpStream;
-<<<<<<< HEAD
-# fn main() {
-# let addr = "127.0.0.1:6142".parse().unwrap();
-let client = TcpStream::connect(&addr).and_then(|stream| {
-    println!("created stream");
-
-    io::write_all(stream, "hello world\n").then(|result| {
-      println!("wrote to stream; success={:?}", result.is_ok());
-      Ok(())
-    })
-})
-# ;
-# }
-```
-
-[`io::write_all`] 函数取得 `stream` 的所有权，并返回一个
-[`Future`]，当整条消息都已写入到流时，该 future 就完成<--
--->了。`then` 用于排入一个写入完成后的步骤<!--
--->。在我们的示例中，我们只是向 `STDOUT` 写一条消息，以示<!--
--->写操作已完成。
-
-请注意 `result` 是包含原始流的 `Result` (（与
-`and_then` 相比，后者传递没有 `Result` 包装的流）。这让我们可以<!--
--->对同一流排入附加的读或写操作。当然，我们并<!--
--->没有任何要做的，所以只是丢弃了该流，这会自动关闭之。
-
-# 运行客户端任务
-
-到目前为止，我们有一个表示程序会完成的作业的 `Future`，但是我们<!--
--->并没有真正运行它。需要一种方式来“产生”该作业。我们需要一个执行子。
-
-执行子负责调度异步任务，使其<!--
--->完成。有很多执行子的实现可供选择，每个都有<!--
--->不同的优缺点。在本例中，我们会使用
-[Tokio 运行时][rt] 的默认执行子。
-=======
 # use tokio::prelude::*;
 # #[tokio::main]
 # async fn main() {
@@ -234,25 +104,15 @@
 let mut stream = TcpStream::connect("127.0.0.1:6142").await.unwrap();
 
 stream.write_all(b"hello world\n").await.unwrap();
->>>>>>> e1c7eb02
 
 println!("wrote to stream");
 # }
 ```
 
-<<<<<<< HEAD
-`tokio::run` 会启动该运行时，阻塞当前进程直到所有已产生的任务<!--
--->都已完成并且所有资源（如文件与套接字）都已释放。
-
-至此，我们仅仅在执行子上执行了单个任务，因此 `client` 任务<!--
--->是阻塞 `run` 返回的唯一任务。 一旦 `run` 返回，就可以确定<!--
--->我们的 Future 已经运行完成。
-=======
 The [`write_all`] function is implemented for all "stream" like types. It is
 provided by the [`AsyncWriteExt`] trait. Again, the function is asynchronous, so
 no work is done unless `.await` is called. We call `.await` to perform the
 write.
->>>>>>> e1c7eb02
 
 可以在[这里][full-code]找到完整的示例。
 
@@ -264,15 +124,9 @@
 ```bash
 $ nc -l 6142
 ```
-<<<<<<< HEAD
 > 上述命令用于 GNU 版的 netcat，该命令存在于许多<!--
 > -->基于 unix 的操作系统。而以下命令可用于
-> [NMap.org][NMap.org] 版的 netcat：`$ ncat -l -p 6142`
-=======
-> The command above is used with the GNU version of netcat that comes stock on many
-> unix based operating systems. The following command can be used with the
-> [NMap.org][NMap.org] version: `$ ncat -l 6142`
->>>>>>> e1c7eb02
+> [NMap.org][NMap.org] 版的 netcat：`$ ncat -l 6142`
 
 在另一个终端运行我们的项目。
 
