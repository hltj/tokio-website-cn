--- conflicted
+++ resolved
@@ -10,15 +10,11 @@
 -->。这个服务器会监听接入的连接。收到连接<!--
 -->后，它会向客户端写入“hello world”并关闭连接。
 
-<<<<<<< HEAD
-让我们开始吧。
-=======
 Before we begin you should have a basic understanding of how TCP sockets work. Having
 an understanding of Rust's [standard library implementation][TcpListener] is also
 helpful.
 
-Let's get started.
->>>>>>> 05c7842a
+我们开始吧。
 
 首先，生成一个新的 crate。
 
@@ -96,58 +92,33 @@
 # }
 ```
 
-<<<<<<< HEAD
 调用 `listener.incoming()` 会返回一个已接受连接的 [`Stream`]。
-[`Stream`] 有点像异步迭代器。每次接受套接字时，`for_each` 方法都会产生<!--
--->新的套接字。`for_each` 是组合子函数的一个示例，
+We'll learn more about [`Streams`] later in the guide, but for now you can think of
+a [`Stream`] as an asynchronous iterator. 每次接受套接字时，
+`for_each` 方法都会产生新的套接字。`for_each` 是组合子函数的一个示例，
 它定义了如何处理异步作业。
 
 每个组合子函数都获得必要状态的所有权以及用<!--
--->以执行的回调，并返回一个新的 `Future` 或者是有附加“步骤”顺次排入的 `Stream`<!--
--->。
+-->以执行的回调，并返回一个新的 `Stream` 或者是有附加“步骤”顺次排入的 `Future`<!--
+-->。A `Future` is a value representing some computation
+that will complete at some point in the future
 
 返回的那些 future 与 stream 都是惰性的，也就是说，在调用该组合子时不执行任何操作<!--
 -->。相反，一旦所有异步步骤都已顺次排入，
-最终的 `Future`（代表该任务）就会“产生”。这是<!--
+最终的 `Future`（代表整个任务）就会“产生”（即运行）。这是<!--
 -->之前定义的作业开始运行的时候。
-=======
-The call to `listener.incoming()` returns a [`Stream`] of accepted connections.
-We'll learn more about [`Streams`] later in the guide, but for now you can think of
-a [`Stream`] as an asynchronous iterator. The `for_each` method yields new sockets
-each time a socket is accepted. `for_each` is an example of a combinator function that
-defines how asynchronous work will be processed.
-
-Each combinator function takes ownership of necessary state as well as the
-callback to perform and returns a new `Stream` or a `Future` that has the
-additional "step" sequenced. A `Future` is a value representing some computation
-that will complete at some point in the future
-
-Returned futures and streams are lazy, i.e., no work is performed when calling
-the combinator. Instead, once all the asynchronous steps are sequenced, the
-final `Future` (representing the entire task) is "spawned" (i.e., run). This is when
-the work that was previously defined starts getting run.
->>>>>>> 05c7842a
 
 我们稍后会深入探讨这些 future 与 stream。
 
 # 运行服务器
 
-<<<<<<< HEAD
-到目前为止，我们有一个表示服务器会完成的作业的 future，但是我们<!--
--->需要一种方式来产生（即运行）该作业。我们需要一个执行子。
+到目前为止，我们有一个表示服务器会完成的作业的 `Future`，但是我们<!--
+-->需要一种方式来产生该作业。我们需要一个执行子。
 
 执行子负责调度异步任务，使其<!--
 -->完成。有很多执行子的实现可供选择，每个都有<!--
--->不同的优缺点。在本例中，我们会使用 [Tokio 运行时][rt]。
-=======
-So far we have a `Future` representing the work to be done by our server, but we
-need a way to spawn that work. We need an executor.
-
-Executors are responsible for scheduling asynchronous tasks, driving them to
-completion. There are a number of executor implementations to choose from, each have
-different pros and cons. In this example, we will use the [Tokio runtime][rt]
+-->不同的优缺点。在本例中，我们会使用 [Tokio 运行时][rt]
 which comes with a set executor implementation.
->>>>>>> 05c7842a
 
 Tokio 运行时是为异步应用程序预配置的运行时。它<!--
 -->包含一个线程池作为默认执行子。该线程池已经为<!--
@@ -185,11 +156,7 @@
 -->通过定义一个新的异步任务来执行写操作，并在<!--
 -->同一执行子上产生该任务。
 
-<<<<<<< HEAD
-回到 `incoming().for_each` 块。
-=======
-Going back to the `incoming().for_each` block:
->>>>>>> 05c7842a
+回到 `incoming().for_each` 块：
 
 ```rust
 # #![deny(deprecated)]
@@ -237,21 +204,12 @@
 -->在同一个套接字上顺次排入附加的读取或写入。然而，我们并<!--
 -->没有任何事情可做，所有我们只是释放该套接字，即可关闭该套接字。
 
-<<<<<<< HEAD
-可以在[这里][full-code]找到完整的示例
-=======
-You can find the full example [here][full-code].
->>>>>>> 05c7842a
+可以在[这里][full-code]找到完整的示例。
 
 ## 下一步
 
-<<<<<<< HEAD
 我们这里只是对 Tokio 及其异步模型小试牛刀。本指南的下一页<!--
 -->会开始深入探讨 Tokio 运行时模型。
-=======
-We've only dipped our toes into Tokio and its asynchronous model. The next page in
-the guide, will start digging deeper into the Tokio runtime model.
->>>>>>> 05c7842a
 
 [TcpListener]:https://doc.rust-lang.org/std/net/struct.TcpListener.html
 [`Future`]: {{< api-url "futures" >}}/future/trait.Future.html
