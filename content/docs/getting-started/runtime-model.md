---
title: "运行时模型"
weight : 1020
menu:
  docs:
    parent: getting_started
---

现在我们要介绍 Tokio / future 运行时模型。Tokio 建立在
[`futures`] crate 之上并使用其运行时模型。这让 Tokio 可以<!--
-->与其他也使用 [`futures`] crate 的库进行互操作。

**注**：这个运行时模型与其他语言中的异步库非常不同<!--
-->。虽然在高级别的 API 上看起来很相似，但是代码执行的方式<!--
-->却并不相同。

## 同步模型

首先，我们来简要谈谈同步（或阻塞）模型。这是
Rust [标准库]使用的模型。

```rust
# use std::io::prelude::*;
# use std::net::TcpStream;
# fn dox(mut socket: TcpStream) {
// let socket = ……;
let mut buf = [0; 1024];
let n = socket.read(&mut buf).unwrap();

// 使用 &buf[..n];
# }
```

当调用 `socket.read` 时，要么该套接字在其接收缓冲区有待读取的数据，
要么没有。如果有待读取的数据，那么对 `read` 的调用会<!--
-->立即返回并且以相应数据填充 `buf`。而如果<!--
-->没有待读取的数据，那么 `read` 函数会阻塞当前线程直到<!--
-->收到数据。这时，会以这次新接收到的数据填充 `buf`
并且 `read` 函数会返回。

为了对多个不同的套接字并发执行读取操作，需要每个套接字<!--
-->一个线程。每个套接字使用一个线程不能很好地伸缩到<!--
-->大量的套接字。这就是所谓的 [c10k] 问题。

## 非阻塞套接字

在执行像读取这样的操作时避免阻塞线程的方法是<!--
-->不阻塞线程！当套接字的接收缓冲区中没有待读取的数据时，
`read` 函数会立即返回，表明该套接字“未<!--
-->准备好”执行读取操作。

当使用 Tokio [`TcpStream`] 时，对 `read` 的调用会立即返回<!--
-->一个值（[`ErrorKind::WouldBlock`]）即使没有待读取数据。
如果没有待读取数据，调用方负责稍后再次调用 `read`<!--
-->。其诀窍是知道什么时候是“稍后”。

考虑非阻塞读取的另一种方式是“轮询”用于读取数据的<!--
-->套接字。

## 轮询模型

对数据套接字轮询的策略可以泛化为对任何操作轮询。
例如，在轮询模型中获取“部件（widget）”的函数看起来<!--
-->类似于：

```rust,ignore
fn poll_widget() -> Async<Widget> { …… }
```

这个函数返回一个 `Async<Widget>`，其中 [`Async`] 是枚举值
`Ready(Widget)` 或 `NotReady`。[`Async`] 枚举由 [`futures`] crate 提供，
并且是轮询模型的基本要素之一。

现在，我们来定义一个无需使用这个
`poll_widget` 函数的组合子的异步任务。该任务会执行以下操作：

1. 获取一个部件。
2. 将该部件输出到标准输出（STDOUT）.
3. 结束该任务。

为了定义一个任务，我们实现了 [`Future`] trait。

```rust
# #![deny(deprecated)]
# extern crate futures;
# use futures::{Async, Future};
#
# #[derive(Debug)]
# pub struct Widget;
# fn poll_widget() -> Async<Widget> { unimplemented!() }
#
/// 轮询单个部件并将其写入到标准输出的任务。
pub struct MyTask;

impl Future for MyTask {
    // The value this future will have when ready
    type Item = ();
    type Error = ();

    fn poll(&mut self) -> Result<Async<()>, ()> {
        match poll_widget() {
            Async::Ready(widget) => {
                println!("widget={:?}", widget);
                Ok(Async::Ready(()))
            }
            Async::NotReady => {
                Ok(Async::NotReady)
            }
        }
    }
}
#
# fn main() {
# }
```

> **重要**：返回 `Async::NotReady` 具有特殊含义。关于更详细的信息，请参见<!--
> -->[下一节]。

需要注意的关键是，当调用 `MyTask::poll` 时，它会立即尝试<!--
-->获取该部件。如果对 `poll_widget` 的调用返回 `NotReady`，那么该任务<!--
-->无法取得进一步的进展。然后该任务返回 `NotReady` 本身，
表明它还没有准备好完成处理。

该任务的实现并不会阻塞。相反，“在将来的某个时刻”，
执行子会再次调用 `MyTask::poll`。会再次调用 `poll_widget`。如果
`poll_widget` 已经准备好返回一个部件，那么该任务就可以输出<!--
-->该部件了。然后可以通过返回 `Ready` 完成该任务。

## 执行子

为了使任务取得进展，必须有地方调用 `MyTask::poll`。
这就是执行子（executor）的职责。

执行子负责对任务重复调用 `poll`，直到返回 `Ready`
。有许多不同的方法可以做到这一点。例如，
[`CurrentThread`] 执行子会阻塞当前线程并循环遍历所有<!--
-->已产生的任务，并对它们轮询调用。[`ThreadPool`] 会在线程池上调度任务<!--
-->。这也是[运行时][rt]所使用的默认执行子。

所有任务**必须**都在执行子上产生，否则没有任何作用。

在最简单的情况下，执行子可能看起来类似于：

```rust
# #![deny(deprecated)]
# extern crate futures;
# use futures::{Async, Future};
# use std::collections::VecDeque;
#
pub struct SpinExecutor {
    // the tasks an executor is responsible for in
    // a double ended queue
    tasks: VecDeque<Box<Future<Item = (), Error = ()>>>,
}

impl SpinExecutor {
    pub fn spawn<T>(&mut self, task: T)
    where T: Future<Item = (), Error = ()> + 'static
    {
        self.tasks.push_back(Box::new(task));
    }

    pub fn run(&mut self) {
        // Pop tasks off the front in a tight loop
        while let Some(mut task) = self.tasks.pop_front() {
            match task.poll().unwrap() {
                Async::Ready(_) => {}
                Async::NotReady => {
                    // If the task is not ready put it to the back of queue
                    self.tasks.push_back(task);
                }
            }
        }
    }
}
# pub fn main() {}
```

当然，这不会很有效率。执行子在一个繁忙的循环中自旋<!--
-->并尝试轮询所有任务，即使任务只会再次返回 `NotReady`。

<<<<<<< HEAD
理想情况下，执行子可以通过某种方式知道任务何时变更为“准备就绪”<!--
-->状态，即当对 `poll` 的调用会返回 `Ready` 时。
那么执行子看起来会类似于：
=======
Ideally, there would be some way for the executor to know when the "readiness"
state of a task is changed, i.e. when a call to `poll` will return `Ready`.
Then, the executor would look something like this:
>>>>>>> 05c7842a

```rust
# #![deny(deprecated)]
# extern crate futures;
# use futures::{Async, Future};
# use std::collections::VecDeque;
#
# pub struct SpinExecutor {
#     ready_tasks: VecDeque<Box<Future<Item = (), Error = ()>>>,
#     not_ready_tasks: VecDeque<Box<Future<Item = (), Error = ()>>>,
# }
#
# impl SpinExecutor {
#     fn sleep_until_tasks_are_ready(&self) {}
#
    pub fn run(&mut self) {
        loop {
            while let Some(mut task) = self.ready_tasks.pop_front() {
                match task.poll().unwrap() {
                    Async::Ready(_) => {}
                    Async::NotReady => {
                        self.not_ready_tasks.push_back(task);
                    }
                }
            }

            if self.not_ready_tasks.is_empty() {
                return;
            }

            // 让线程进入休眠状态，直到有事情做
            self.sleep_until_tasks_are_ready();
        }
    }
# }
# pub fn main() {}
```

当任务从“未准备好”变成“已准备好”时能够得到通知是<!--
-->[`futures`] 任务模型的核心。我们很快会进一步深入探讨。

[`futures`]: {{< api-url "futures" >}}
[标准库]: https://doc.rust-lang.org/std/
[c10k]: https://en.wikipedia.org/wiki/C10k_problem
[`ErrorKind::WouldBlock`]: https://doc.rust-lang.org/std/io/enum.ErrorKind.html#variant.WouldBlock
[`TcpStream`]: {{< api-url "tokio" >}}/net/struct.TcpStream.html
[`Async`]: {{< api-url "futures" >}}/enum.Async.html
[`Future`]: {{< api-url "futures" >}}/future/trait.Future.html
[`CurrentThread`]: {{< api-url "tokio" >}}/executor/current_thread/index.html
[`ThreadPool`]: http://docs.rs/tokio-threadpool
[rt]: {{< api-url "tokio" >}}/runtime/index.html
[下一节]: {{< ref "/docs/getting-started/futures.md#returning-not-ready" >}}<|MERGE_RESOLUTION|>--- conflicted
+++ resolved
@@ -180,15 +180,9 @@
 当然，这不会很有效率。执行子在一个繁忙的循环中自旋<!--
 -->并尝试轮询所有任务，即使任务只会再次返回 `NotReady`。
 
-<<<<<<< HEAD
 理想情况下，执行子可以通过某种方式知道任务何时变更为“准备就绪”<!--
 -->状态，即当对 `poll` 的调用会返回 `Ready` 时。
 那么执行子看起来会类似于：
-=======
-Ideally, there would be some way for the executor to know when the "readiness"
-state of a task is changed, i.e. when a call to `poll` will return `Ready`.
-Then, the executor would look something like this:
->>>>>>> 05c7842a
 
 ```rust
 # #![deny(deprecated)]
