---
title: "运行时模型"
weight : 1020
menu:
  docs:
    parent: getting_started
---

现在我们要介绍 Tokio / future 运行时模型。Tokio 建立在
[`futures`] crate 之上并使用其运行时模型。这让 Tokio 可以<!--
-->与其他也使用 [`futures`] crate 的库进行互操作。

**注**：这个运行时模型与其他语言中的异步库非常不同<!--
-->。虽然在高级别的 API 上看起来很相似，但是代码执行的方式<!--
-->却并不相同。

## 同步模型

首先，我们来简要谈谈同步（或阻塞）模型。这是
Rust [标准库]使用的模型。

```rust
# use std::io::prelude::*;
# use std::net::TcpStream;
# fn dox(mut socket: TcpStream) {
// let socket = ……;
let mut buf = [0; 1024];
let n = socket.read(&mut buf).unwrap();

// 使用 &buf[..n];
# }
```

当调用 `socket.read` 时，要么该套接字在其接收缓冲区有待读取的数据，
要么没有。如果有待读取的数据，那么对 `read` 的调用会<!--
-->立即返回并且以相应数据填充 `buf`。而如果<!--
-->没有待读取的数据，那么 `read` 函数会阻塞当前线程直到<!--
-->收到数据。这时，会以这次新接收到的数据填充 `buf`
并且 `read` 函数会返回。

为了对多个不同的套接字并发执行读取操作，需要每个套接字<!--
-->一个线程。每个套接字使用一个线程不能很好地伸缩到<!--
-->大量的套接字。这就是所谓的 [c10k] 问题。

## 非阻塞套接字

在执行像读取这样的操作时避免阻塞线程的方法是<!--
-->不阻塞线程！当套接字的接收缓冲区中没有待读取的数据时，
`read` 函数会立即返回，表明该套接字“未<!--
-->准备好”执行读取操作。

<<<<<<< HEAD
当使用 Tokio [`TcpStream`] 时，如果没有待读取数据的话，对 `read` 的调用会立即返回一种
[`ErrorKind::WouldBlock`] 类型的错误。此时，
调用方负责稍后再次调用 `read`。其诀窍是<!--
-->知道什么时候是“稍后”。
=======
When using a Tokio [`TcpStream`], a call to `read` will always immediately return
a value ([`ErrorKind::WouldBlock`]) even if there is no pending data to read.
If there is no pending data, the caller is responsible for calling `read` again
at a later time.  The trick is to know when that "later time" is.
>>>>>>> f6ada730

考虑非阻塞读取的另一种方式是“轮询”用于读取数据的<!--
-->套接字。

## 轮询模型

对数据套接字轮询的策略可以泛化为对任何操作轮询。
例如，在轮询模型中获取“部件（widget）”的函数看起来<!--
-->类似于：

```rust,ignore
fn poll_widget() -> Async<Widget> { …… }
```

这个函数返回一个 `Async<Widget>`，其中 [`Async`] 是枚举值
`Ready(Widget)` 或 `NotReady`。[`Async`] 枚举由 [`futures`] crate 提供，
并且是轮询模型的基本要素之一。

现在，我们来定义一个无需使用这个
`poll_widget` 函数的组合子的异步任务。该任务会执行以下操作：

1. 获取一个部件。
2. 将该部件输出到标准输出（STDOUT）.
3. 结束该任务。

为了定义一个任务，我们实现了 [`Future`] trait。

```rust
# #![deny(deprecated)]
# extern crate futures;
# use futures::{Async, Future};
#
# #[derive(Debug)]
# pub struct Widget;
# fn poll_widget() -> Async<Widget> { unimplemented!() }
#
/// 轮询单个部件并将其写入到标准输出的任务。
pub struct MyTask;

impl Future for MyTask {
    // The value this future will have when ready
    type Item = ();
    type Error = ();

    fn poll(&mut self) -> Result<Async<()>, ()> {
        match poll_widget() {
            Async::Ready(widget) => {
                println!("widget={:?}", widget);
                Ok(Async::Ready(()))
            }
            Async::NotReady => {
                Ok(Async::NotReady)
            }
        }
    }
}
#
# fn main() {
# }
```

> **重要**：返回 `Async::NotReady` 具有特殊含义。关于更详细的信息，请参见<!--
> -->[下一节]。

需要注意的关键是，当调用 `MyTask::poll` 时，它会立即尝试<!--
-->获取该部件。如果对 `poll_widget` 的调用返回 `NotReady`，那么该任务<!--
-->无法取得进一步的进展。然后该任务返回 `NotReady` 本身，
表明它还没有准备好完成处理。

该任务的实现并不会阻塞。相反，“在将来的某个时刻”，
执行子会再次调用 `MyTask::poll`。会再次调用 `poll_widget`。如果
`poll_widget` 已经准备好返回一个部件，那么该任务就可以输出<!--
-->该部件了。然后可以通过返回 `Ready` 完成该任务。

## 执行子

为了使任务取得进展，必须有地方调用 `MyTask::poll`。
这就是执行子（executor）的职责。

执行子负责对任务重复调用 `poll`，直到返回 `Ready`
。有许多不同的方法可以做到这一点。例如，
[`CurrentThread`] 执行子会阻塞当前线程并循环遍历所有<!--
-->已产生的任务，并对它们轮询调用。[`ThreadPool`] 会在线程池上调度任务<!--
-->。这也是[运行时][rt]所使用的默认执行子。

所有任务**必须**都在执行子上产生，否则没有任何作用。

在最简单的情况下，执行子可能看起来类似于：

```rust
# #![deny(deprecated)]
# extern crate futures;
# use futures::{Async, Future};
# use std::collections::VecDeque;
#
pub struct SpinExecutor {
    // the tasks an executor is responsible for in
    // a double ended queue
    tasks: VecDeque<Box<Future<Item = (), Error = ()>>>,
}

impl SpinExecutor {
    pub fn spawn<T>(&mut self, task: T)
    where T: Future<Item = (), Error = ()> + 'static
    {
        self.tasks.push_back(Box::new(task));
    }

    pub fn run(&mut self) {
        while let Some(mut task) = self.tasks.pop_front() {
            match task.poll().unwrap() {
                Async::Ready(_) => {}
                Async::NotReady => {
                    self.tasks.push_back(task);
                }
            }
        }
    }
}
# pub fn main() {}
```

当然，这不会很有效率。执行子在一个繁忙的循环中自旋<!--
-->并尝试轮询所有任务，即使任务只会再次返回 `NotReady`。

理想情况下，执行子可以通过某种方式知道任务何时变更为“准备就绪”<!--
-->状态，即当对 `poll` 的调用会返回 `Ready` 时。
那么执行子看起来会类似于：

```rust
# #![deny(deprecated)]
# extern crate futures;
# use futures::{Async, Future};
# use std::collections::VecDeque;
#
# pub struct SpinExecutor {
#     ready_tasks: VecDeque<Box<Future<Item = (), Error = ()>>>,
#     not_ready_tasks: VecDeque<Box<Future<Item = (), Error = ()>>>,
# }
#
# impl SpinExecutor {
#     fn sleep_until_tasks_are_ready(&self) {}
#
    pub fn run(&mut self) {
        loop {
            while let Some(mut task) = self.ready_tasks.pop_front() {
                match task.poll().unwrap() {
                    Async::Ready(_) => {}
                    Async::NotReady => {
                        self.not_ready_tasks.push_back(task);
                    }
                }
            }

            if self.not_ready_tasks.is_empty() {
                return;
            }

            // 让线程进入休眠状态，直到有事情做
            self.sleep_until_tasks_are_ready();
        }
    }
# }
# pub fn main() {}
```

当任务从“未准备好”变成“已准备好”时能够得到通知是<!--
-->[`futures`] 任务模型的核心。我们很快会进一步深入探讨。

[`futures`]: {{< api-url "futures" >}}
[标准库]: https://doc.rust-lang.org/std/
[c10k]: https://en.wikipedia.org/wiki/C10k_problem
[`ErrorKind::WouldBlock`]: https://doc.rust-lang.org/std/io/enum.ErrorKind.html#variant.WouldBlock
[`TcpStream`]: {{< api-url "tokio" >}}/net/struct.TcpStream.html
[`Async`]: {{< api-url "futures" >}}/enum.Async.html
[`Future`]: {{< api-url "futures" >}}/future/trait.Future.html
[`CurrentThread`]: {{< api-url "tokio" >}}/executor/current_thread/index.html
[`ThreadPool`]: http://docs.rs/tokio-threadpool
[rt]: {{< api-url "tokio" >}}/runtime/index.html
[下一节]: {{< ref "/docs/getting-started/futures.md#returning-not-ready" >}}<|MERGE_RESOLUTION|>--- conflicted
+++ resolved
@@ -49,17 +49,10 @@
 `read` 函数会立即返回，表明该套接字“未<!--
 -->准备好”执行读取操作。
 
-<<<<<<< HEAD
-当使用 Tokio [`TcpStream`] 时，如果没有待读取数据的话，对 `read` 的调用会立即返回一种
-[`ErrorKind::WouldBlock`] 类型的错误。此时，
-调用方负责稍后再次调用 `read`。其诀窍是<!--
--->知道什么时候是“稍后”。
-=======
 When using a Tokio [`TcpStream`], a call to `read` will always immediately return
 a value ([`ErrorKind::WouldBlock`]) even if there is no pending data to read.
 If there is no pending data, the caller is responsible for calling `read` again
 at a later time.  The trick is to know when that "later time" is.
->>>>>>> f6ada730
 
 考虑非阻塞读取的另一种方式是“轮询”用于读取数据的<!--
 -->套接字。
