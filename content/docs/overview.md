--- conflicted
+++ resolved
@@ -43,14 +43,10 @@
 no cost. It means that using Tokio results in an end product with equivalent
 overhead to not using Tokio.
 
-<<<<<<< HEAD
-## 并发
-=======
 [poll]: {{< ref "/docs/getting-started/futures.md" >}}#poll-based-futures
 [futures]: {{< ref "/docs/getting-started/futures.md" >}}
 
-## Concurrency
->>>>>>> 85c9ca8f
+## 并发
 
 Out of the box, Tokio provides a multi-threaded, [work-stealing], scheduler. So,
 when you start the Tokio runtime, you are already using all of your computer's
