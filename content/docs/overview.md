---
<<<<<<< HEAD
title: "概述"
=======
title: "What is Tokio?"
>>>>>>> 05c7842a
weight: 1
menu: "docs"
---

Tokio allows developers to write asynchronous programs in the Rust programming
language. Instead of synchronously waiting for long-running operations like reading
a file or waiting for a timer to complete before moving on to the next thing,
Tokio allows developers to write programs where execution continues while the
long-running operations are in progress.

More specifically, Tokio is an event-driven, non-blocking I/O platform
for writing asynchronous applications with Rust. At a high level, it
provides a few major components:

* A multithreaded, work-stealing based task [scheduler].
* A [reactor] backed by the operating system's event queue (epoll, kqueue,
  IOCP, etc...).
* Asynchronous [TCP and UDP][net] sockets.

These components provide the runtime components necessary for building
an asynchronous application.

[net]: https://docs.rs/tokio/0.1/tokio/net/index.html
[reactor]: https://docs.rs/tokio/0.1/tokio/reactor/index.html
[scheduler]: https://tokio-rs.github.io/tokio/tokio/runtime/index.html

# Fast

Tokio is built on the Rust programming language, which is in of itself very
fast. Applications built with Tokio will get those same benefits. Tokio's design
is also geared towards enabling applications to be as fast as possible.

## Zero-cost abstractions

Tokio is built around [futures]. Futures aren't a new idea, but the way Tokio
uses them is [unique][poll]. Unlike futures from other languages, Tokio's
futures compile down to a state machine. There is no added overhead from
synchronization, allocation, or other costs common with future implementations.

Note that providing zero-cost abstractions does not mean that Tokio itself has
no cost. It means that using Tokio results in an end product with equivalent
overhead to not using Tokio.

## Concurrency

Out of the box, Tokio provides a multi-threaded, [work-stealing], scheduler. So,
when you start the Tokio runtime, you are already using all of your computer's
CPU cores.

Modern computers increase their performance by adding cores, so being able to
utilize many cores is critical for writing fast applications.

[work-stealing]: https://en.wikipedia.org/wiki/Work_stealing

## Non-blocking I/O

When hitting the network, Tokio will used the most efficient system available to
the operating system. On Linux this means [epoll], *bsd platforms provide [kqueue],
and Windows has [I/O completion ports][iocp].

This allows multiplexing many sockets on a single thread and receiving
operating system notifications in batches, thus reducing system calls. All this
leads to less overhead for the application.

[epoll]: http://man7.org/linux/man-pages/man7/epoll.7.html
[kqueue]: https://www.freebsd.org/cgi/man.cgi?query=kqueue&sektion=2
[iocp]: https://docs.microsoft.com/en-us/windows/desktop/fileio/i-o-completion-ports

# Reliable

While Tokio cannot prevent all bugs, it is designed to minimize them. It does
this by providing APIs that are hard to misuse. At the end of the day, you can
ship applications to production with confidence.

## Ownership and type system

Rust's ownership model and type system enables implementing system level
applications without the fear of memory unsafety. It prevents classic bugs
such as accessing uninitialized memory and use after free. It does this without
adding any run-time overhead.

Further, APIs are able to leverage the type system to provide hard to misuse
APIs. For example, `Mutex` does not require the user to explicitly unlock.

## Backpressure

In push based systems, when a producer produces data faster than the consumer
can process, data will start backing up. Pending data is stored in memory.
Unless the producer stops producing, the system will eventually run out of
memory and crash. The ability for a consumer to inform the producer to slow down
is backpressure.

Because Tokio uses a [poll] based model, the problem mostly just goes away.
Producers are lazy by default. They will not produce any data unless the
consumer asks them to. This is built into Tokio's foundation.

## Cancellation

Because of Tokio's [poll] based model, computations do no work unless they are
polled. Dependents of that computation hold a [future][futures] representing the
result of that computation. If the result is no longer needed, the future is
dropped. At this point, the computation will no longer be polled and thus
perform no more work.

Thanks to Rust's ownership model, the computation is able to implement `drop`
handles to detect the future being dropped. This allows it to perform any
necessary cleanup work.

# Lightweight

Tokio scales well without adding overhead to the application, allowing it to
thrive in resource constrained environments.

## No garbage collector

Because Tokio is built on Rust, the compiled executable includes minimal
language run-time. The end product is similar to what C++ would produce. This
means, no garbage collector, no virtual machine, no JIT compilation, and no
stack manipulation. Write your server applications without fear of
[stop-the-world][gc] pauses.

It is possible to use Tokio without incurring any runtime allocations, making it
a good fit for [real-time] use cases.

[gc]: https://en.wikipedia.org/wiki/Garbage_collection_(computer_science)#Disadvantages
[real-time]: https://en.wikipedia.org/wiki/Real-time_computing

## Modular

While Tokio provides a lot out of the box, it is all organized very modularly.
Each component lives in a separate library. If needed, applications may opt to
pick and choose the needed components and avoid pulling in the rest.

[poll]: {{< ref "/docs/getting-started/runtime-model.md" >}}#polling-model
[futures]: {{< ref "/docs/getting-started/futures.md" >}}

# Example

A basic TCP echo server with Tokio:

```rust
extern crate tokio;

use tokio::prelude::*;
use tokio::io::copy;
use tokio::net::TcpListener;

fn main() {
# }
# fn hax() {
    // Bind the server's socket.
    let addr = "127.0.0.1:12345".parse().unwrap();
    let listener = TcpListener::bind(&addr)
        .expect("unable to bind TCP listener");

    // Pull out a stream of sockets for incoming connections
    let server = listener.incoming()
        .map_err(|e| eprintln!("accept failed = {:?}", e))
        .for_each(|sock| {
            // Split up the reading and writing parts of the
            // socket.
            let (reader, writer) = sock.split();

            // A future that echos the data and returns how
            // many bytes were copied...
            let bytes_copied = copy(reader, writer);

            // ... after which we'll print what happened.
            let handle_conn = bytes_copied.map(|amt| {
                println!("wrote {:?} bytes", amt)
            }).map_err(|err| {
                eprintln!("IO error {:?}", err)
            });

            // Spawn the future as a concurrent task.
            tokio::spawn(handle_conn)
        });

    // Start the Tokio runtime
    tokio::run(server);
}
```

More examples can be found [here](examples).<|MERGE_RESOLUTION|>--- conflicted
+++ resolved
@@ -1,9 +1,5 @@
 ---
-<<<<<<< HEAD
-title: "概述"
-=======
 title: "What is Tokio?"
->>>>>>> 05c7842a
 weight: 1
 menu: "docs"
 ---
