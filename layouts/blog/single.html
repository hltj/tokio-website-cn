--- conflicted
+++ resolved
@@ -25,19 +25,9 @@
           </div>
       </nav>
     </div>
-<<<<<<< HEAD
-    <div class="col-md-9">
-      <div class="tk-content">
-        {{ .Content }}
-        <!-- Yes, we have to use *Prev* to get the next content, because the
-             weights are sorted inversely to how they are actually displayed... -->
-        {{ with .PrevInSection }}<div class="tk-next"><b>下一篇</b>：<a href = {{ .URL }}>{{ end }}
-        {{ with .PrevInSection }} {{ .Title }}</a></div>{{ end }}
-=======
     <div class="d-none d-xl-block col-xl-2 tk-toc">
       <div class="section-nav">
         {{ .TableOfContents }}
->>>>>>> 354e7993
       </div>
 
     </div>
@@ -50,7 +40,7 @@
 
       {{ with .Next }}
         <div class="tk-next">
-          <b>Next up</b>: <a href ="{{ .URL }}">{{ .Title }}</a>
+          <b>下一篇</b>：<a href ="{{ .URL }}">{{ .Title }}</a>
         </div>
       {{ end }}
     </main>
