--- conflicted
+++ resolved
@@ -128,14 +128,9 @@
     <ul class="tk-footer-links">
       <li><a href="https://github.com/tokio-rs/tokio">GitHub</a></li>
       <li><a href="https://twitter.com/tokio_rs">Twitter</a></li>
-<<<<<<< HEAD
       <li><a href="https://github.com/tokio-rs/tokio/tree/master/examples"> 示例</a></li>
       <li><a href="/docs/overview/">关于</a></li>
-=======
-      <li><a href="https://github.com/tokio-rs/tokio/tree/master/examples">Examples</a></li>
-      <li><a href="/docs/overview/">About</a></li>
       <li><a href="/gsoc/">GSoC</a></li>
->>>>>>> 377c3b9b
     </ul>
     <p><a href="https://twitter.com/carllerche" target="_blank" rel="noopener">@carllerche</a> 在<a href="https://github.com/tokio-rs/tokio/graphs/contributors">项目贡献者</a>的帮助下倾情打造。本站由<a href="https://hltj.me">灰蓝天际</a>翻译。</p>
   </div>
