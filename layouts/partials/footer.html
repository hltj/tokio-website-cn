--- conflicted
+++ resolved
@@ -1,18 +1,3 @@
-<<<<<<< HEAD
-    <footer class="tk-footer">
-      <div class="text-muted tk-footer-gray d-flex justify-content-between">
-        <div class="tk-footer-info">
-          版权所有 © 2018 <a href="https://tokio.rs">Tokio 项目（作）</a> & <a href="https://hltj.me">灰蓝天际（译）</a>
-        </div>
-        <div class="tk-footer-social">
-          <a href="https://twitter.com/tokio_rs" class="text-muted"><i class="fa fa-twitter" aria-hidden="true"></i></a>
-          <a href="https://github.com/tokio-rs/tokio" class="text-muted"><i class="fa fa-github" aria-hidden="true"></i></a>
-        </div>
-      </div>
-    </footer>
-
-=======
->>>>>>> 354e7993
     <!-- jQuery first, then Tether, then Bootstrap JS. -->
     <script src="https://ajax.googleapis.com/ajax/libs/jquery/3.1.1/jquery.min.js" integrity="sha384-3ceskX3iaEnIogmQchP8opvBy3Mi7Ce34nWjpBIwVTHfGYWQS9jwHDVRnpKKHJg7" crossorigin="anonymous"></script>
     <script src="https://cdnjs.cloudflare.com/ajax/libs/tether/1.3.7/js/tether.min.js" integrity="sha384-XTs3FgkjiBgo8qjEjBk0tGmf3wPrWtA6coPfQDfFEY8AnYJwjalXCiosYRBIBZX8" crossorigin="anonymous"></script>
