--- conflicted
+++ resolved
@@ -34,38 +34,6 @@
     </title>
   </head>
   <body>
-<<<<<<< HEAD
-    <header class="navbar navbar-light navbar-toggleable-md bd-navbar">
-      <nav class="tk-main-nav">
-        <div class="d-flex justify-content-between hidden-lg-up">
-            <a href="/" class="navbar-brand">
-              <img src="/img/logo.png" class="align-middle" alt="">
-            </a>
-            <button class="navbar-toggle collapsed" type="button" data-toggle="collapse" data-target="#tk-main-nav" aria-label="Toggle navigation" aria-controls="tk-main-nav" aria-expanded="false">
-              <span class="navbar-toggler-icon"></span>
-            </button>
-        </div>
-        <div class="navbar-collapse collapse" id="tk-main-nav">
-          <ul class="nav navbar-nav">
-            <li class="nav-item hd-lg-down">
-              <a class="navbar-brand" href="/"><img src="/img/logo.png" class="align-middle" alt=""></a>
-            </li>
-            <li class="nav-item">
-              <a class="nav-link" href="/">首页 <span class="sr-only">(current)</span></a>
-            </li>
-            <li class="nav-item">
-              <a class="nav-link" href="{{ ref . "docs/getting-started/hello-world.md" }}">文档</a>
-            </li>
-            <li class="nav-item">
-              <a class="nav-link" href="{{ ref . "community/index.md" }}">社区</a>
-            </li>
-            <li class="nav-item">
-              <a class="nav-link" href="{{ ref . "blog/2018-08-async-await.md" }}">博客</a>
-            </li>
-          </ul>
-        </div>
-      </nav>
-=======
     <header class="navbar navbar-expand navbar-dark flex-column flex-md-row tk-navbar">
       <a class="navbar-brand" href="/">
         <img src="/img/Tokio_Mark_White.png" class="align-middle" alt="">
@@ -73,22 +41,22 @@
       <div class="collapse navbar-collapse">
         <ul class="navbar-nav">
           <li class="nav-item">
-            <a class="nav-link {{ if .IsHome }} active {{ end }}" href="/">Home</a>
+            <a class="nav-link {{ if .IsHome }} active {{ end }}" href="/">首页</a>
           </li>
           <li class="nav-item">
             {{ $docs := index (.Site.Menus.docs) 1 }}
             {{ $docHome := index ($docs.Children) 0 }}
             {{ $isDocs := hasPrefix .URL "/docs" }}
-            <a class="nav-link {{ if $isDocs }} active {{ end }}" href="{{ $docHome.URL }}">Documentation</a>
+            <a class="nav-link {{ if $isDocs }} active {{ end }}" href="{{ $docHome.URL }}">文档</a>
           </li>
           <li class="nav-item">
             {{ $isCommunity := hasPrefix .URL "/community" }}
-            <a class="nav-link {{ if $isCommunity }} active {{ end }}" href="{{ ref . "/community.md" }}">Community</a>
+            <a class="nav-link {{ if $isCommunity }} active {{ end }}" href="{{ ref . "/community.md" }}">社区</a>
           </li>
           <li class="nav-item">
             {{ $blog := index (.Site.Menus.blog) 0 }}
             {{ $isBlog := hasPrefix .URL "/blog" }}
-            <a class="nav-link {{ if $isBlog }} active {{ end }}" href="{{ $blog.URL }}">Blog</a>
+            <a class="nav-link {{ if $isBlog }} active {{ end }}" href="{{ $blog.URL }}">博客</a>
           </li>
         </ul>
       </div>
@@ -110,5 +78,4 @@
           </a>
         </li>
       </ul>
->>>>>>> 354e7993
     </header>