<!DOCTYPE html>
<html lang="zh-cn">
  <head>
    <!-- Required meta tags always come first -->
    <meta charset="utf-8">
    <meta name="viewport" content="width=device-width, initial-scale=1, shrink-to-fit=no">
    <meta http-equiv="x-ua-compatible" content="ie=edge">

    <link rel="apple-touch-icon" sizes="120x120" href="/apple-touch-icon.png">
    <link rel="icon" type="image/png" sizes="32x32" href="/favicon-32x32.png">
    <link rel="icon" type="image/png" sizes="16x16" href="/favicon-16x16.png">
    <link rel="manifest" href="/manifest.json">
    <link rel="mask-icon" href="/safari-pinned-tab.svg" color="#5bbad5">
    <meta name="theme-color" content="#ffffff">

    <!-- Bootstrap CSS -->
    <link rel="stylesheet" href="/css/bootstrap-reboot.css">
    <link rel="stylesheet" href="/css/bootstrap.css">
    <link rel="stylesheet" href="/css/font-awesome.min.css">
    <link rel="stylesheet" href="/css/tokio.css">

    <!-- Blog feed link -->
    <link rel="alternate" type="application/rss+xml" href="https://tokio-cn.github.io/blog/index.xml" />

    <title>{{ .Title }}</title>
  </head>
  <body>
    <header class="navbar navbar-light navbar-toggleable-md bd-navbar">
      <nav class="tk-main-nav">
        <div class="d-flex justify-content-between hidden-lg-up">
            <a href="/" class="navbar-brand">
              <img src="/img/logo.png" class="align-middle" alt="">
            </a>
            <button class="navbar-toggle collapsed" type="button" data-toggle="collapse" data-target="#tk-main-nav" aria-label="Toggle navigation" aria-controls="tk-main-nav" aria-expanded="false">
              <span class="navbar-toggler-icon"></span>
            </button>
        </div>
        <div class="navbar-collapse collapse" id="tk-main-nav">
          <ul class="nav navbar-nav">
            <li class="nav-item hd-lg-down">
              <a class="navbar-brand" href="/"><img src="/img/logo.png" class="align-middle" alt=""></a>
            </li>
            <li class="nav-item">
              <a class="nav-link" href="/">首页 <span class="sr-only">(current)</span></a>
            </li>
            <li class="nav-item">
              <a class="nav-link" href="{{ ref . "docs/getting-started/hello-world.md" }}">文档</a>
            </li>
            <li class="nav-item">
              <a class="nav-link" href="{{ ref . "community/index.md" }}">社区</a>
            </li>
            <li class="nav-item">
<<<<<<< HEAD
              <a class="nav-link" href="{{ ref . "blog/2018-05-tokio-fs.md" }}">博客</a>
=======
              <a class="nav-link" href="{{ ref . "blog/2018-08-incremental-improvements.md" }}">Blog</a>
>>>>>>> 61152804
            </li>
          </ul>
        </div>
      </nav>
    </header><|MERGE_RESOLUTION|>--- conflicted
+++ resolved
@@ -50,11 +50,7 @@
               <a class="nav-link" href="{{ ref . "community/index.md" }}">社区</a>
             </li>
             <li class="nav-item">
-<<<<<<< HEAD
-              <a class="nav-link" href="{{ ref . "blog/2018-05-tokio-fs.md" }}">博客</a>
-=======
-              <a class="nav-link" href="{{ ref . "blog/2018-08-incremental-improvements.md" }}">Blog</a>
->>>>>>> 61152804
+              <a class="nav-link" href="{{ ref . "blog/2018-08-incremental-improvements.md" }}">博客</a>
             </li>
           </ul>
         </div>
